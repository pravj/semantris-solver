--- conflicted
+++ resolved
@@ -3,8 +3,4 @@
 
 *.pyc
 */__pycache__
-<<<<<<< HEAD
-
-=======
->>>>>>> 7eaa9464
 .ipynb_checkpoints/