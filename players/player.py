import os
import time
import random
from collections import defaultdict
import pyautogui
from gensim.models.keyedvectors import KeyedVectors
from utils import utils


class Player(object):
    """Player class represents a semantris solver agent.

    It implements top-level features of a player and its behavior
    in different configurations.

    Attributes:
        mode: (str) Semantris game mode (default: arcade)
        initial_wait_time: (int) Initial wait time (seconds) before starting
        refresh_time: (int) Time (seconds) to refresh the session
        verbose: (bool) Verbose logging configuration
    """

<<<<<<< HEAD
    def __init__(self, mode='arcade', initial_wait_time=10, refresh_time=1, verbose=False):
=======
    def __init__(self, mode='arcade', initial_wait_time=10, refresh_time=0.2, verbose=False):
>>>>>>> 8d765dd9
        self.mode = mode
        self.initial_wait_time = initial_wait_time

        # relatively higher wait time for blocks mode
        self.refresh_time = refresh_time if mode == 'arcade' else 2

        self.verbose = verbose

        # List of words to find associated words for
        self.selected_words = []

        # Dictionary containing associated words attempted for a word so far
        self.associated_word_mapping = defaultdict(list)

        # Word2Vec model key vector instance
        self.model = None

    def run(self):
        """
        Run the solver agent based on the game mode
        :return: None
        """

        # initial wait before startup to give proper time
        # before setting up the screen for game
        self.__log('Waiting {} seconds before starting the game ...'.format(
            self.initial_wait_time))
        time.sleep(self.initial_wait_time)

        # self.__load_model()

        if self.mode == 'arcade':
            from players import arcade as game
        elif self.mode == 'blocks':
            from players import blocks as game

        num = 0
        while True:
            self.__log('Taking screen shot')
            # suitable region for 1440x900 full screen mode
            screen_region = (200, 100, 1000, 700) if self.mode == 'blocks' else None
            screen = utils.get_screen_shot(region=screen_region, wait_time=0)

            self.__log('Collecting focus word from screen shot')
<<<<<<< HEAD
            selected_word_candidates = list(set(game.get_selected_words(screen)))
            self.__log(selected_word_candidates)
            self.__log('Collected {} focus word from screen shot'.format(len(selected_word_candidates)))
            for selected_word in selected_word_candidates:
                if selected_word is not '':
                    associated_word = self.__get_associated_word(selected_word)
                    self.__enter_word(selected_word, associated_word)
=======
            selected_word_candidates = game.get_selected_words(screen, num)
            for selected_word in selected_word_candidates:
                # associated_word = self.__get_associated_word(selected_word)
                # self.__enter_word(selected_word, associated_word)
                print('selected word', selected_word)
>>>>>>> 8d765dd9

            self.__log('Waiting before next screen shot')
            time.sleep(self.refresh_time)

            num += 1

    def __log(self, message):
        """
        Print a given log message based on the verbose configuration
        :param message: (str) Log message
        :return: None
        """

        if self.verbose:
            print(message)

    def __load_model(self):
        """
        Load the word2vec key vector instance in memory
        :return: None
        """
        self.__log('Loading Word2Vec model ...')
        self.model = KeyedVectors.load_word2vec_format(
            os.getenv('SEMANTRIS_SOLVER_WORD2VEC_PATH'),
            binary=True
        )

    def __get_associated_word(self, word):
        """
        Return a word associated with the given word
        using a word embedding model
        :param word: Original word
        :return: (str) associated word
        """

        self.__log('Searching associated word for {}'.format(word))

        word = word.lower()

        # select a random section in space separated word
        # for example, 'debit card' might return 'debit' OR 'card'
        if len(word.split()) > 1:
            word = random.choice(word.split())

        candidate_word_tuples = self.model.most_similar(word, topn=20)
        for candidate_word, _ in candidate_word_tuples:
            candidate_word = candidate_word.lower()

            # Ignore a candidate word if
            # it shares prefix (4 character) with original word
            # it has more than 10 characters
            # it has been tried earlier for this word
            if word[:4] == candidate_word[:4] or \
                    len(candidate_word) > 10 or \
                    candidate_word in self.associated_word_mapping[word]:
                continue

            self.associated_word_mapping[word].append(candidate_word)
            return candidate_word.lower().replace('_', ' ')

    def __enter_word(self, word, associated_word):
        """
        Enter a given word at a 'pre-selected' input field
        :param word: Word to enter (type-in)
        :return: None
        """

        self.__log("Entering associated word '{}' for '{}'".format(
            associated_word,
            word
        ))

        pyautogui.typewrite(associated_word, interval=round(random.random() / 4, 2))
        pyautogui.press('enter')<|MERGE_RESOLUTION|>--- conflicted
+++ resolved
@@ -20,11 +20,7 @@
         verbose: (bool) Verbose logging configuration
     """
 
-<<<<<<< HEAD
-    def __init__(self, mode='arcade', initial_wait_time=10, refresh_time=1, verbose=False):
-=======
     def __init__(self, mode='arcade', initial_wait_time=10, refresh_time=0.2, verbose=False):
->>>>>>> 8d765dd9
         self.mode = mode
         self.initial_wait_time = initial_wait_time
 
@@ -69,7 +65,6 @@
             screen = utils.get_screen_shot(region=screen_region, wait_time=0)
 
             self.__log('Collecting focus word from screen shot')
-<<<<<<< HEAD
             selected_word_candidates = list(set(game.get_selected_words(screen)))
             self.__log(selected_word_candidates)
             self.__log('Collected {} focus word from screen shot'.format(len(selected_word_candidates)))
@@ -77,13 +72,8 @@
                 if selected_word is not '':
                     associated_word = self.__get_associated_word(selected_word)
                     self.__enter_word(selected_word, associated_word)
-=======
-            selected_word_candidates = game.get_selected_words(screen, num)
-            for selected_word in selected_word_candidates:
-                # associated_word = self.__get_associated_word(selected_word)
-                # self.__enter_word(selected_word, associated_word)
+
                 print('selected word', selected_word)
->>>>>>> 8d765dd9
 
             self.__log('Waiting before next screen shot')
             time.sleep(self.refresh_time)
